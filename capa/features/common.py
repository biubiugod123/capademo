# Copyright (C) 2020 Mandiant, Inc. All Rights Reserved.
# Licensed under the Apache License, Version 2.0 (the "License");
#  you may not use this file except in compliance with the License.
# You may obtain a copy of the License at: [package root]/LICENSE.txt
# Unless required by applicable law or agreed to in writing, software distributed under the License
#  is distributed on an "AS IS" BASIS, WITHOUT WARRANTIES OR CONDITIONS OF ANY KIND, either express or implied.
# See the License for the specific language governing permissions and limitations under the License.

import re
import abc
import codecs
import typing
import logging
import collections
from typing import TYPE_CHECKING, Set, Dict, List, Union, Optional

if TYPE_CHECKING:
    # circular import, otherwise
    import capa.engine

import capa.perf
import capa.features
import capa.features.extractors.elf
from capa.features.address import Address

logger = logging.getLogger(__name__)
MAX_BYTES_FEATURE_SIZE = 0x100

# thunks may be chained so we specify a delta to control the depth to which these chains are explored
THUNK_CHAIN_DEPTH_DELTA = 5


class FeatureAccess:
    READ = "read"
    WRITE = "write"


VALID_FEATURE_ACCESS = (FeatureAccess.READ, FeatureAccess.WRITE)


def bytes_to_str(b: bytes) -> str:
    return str(codecs.encode(b, "hex").decode("utf-8"))


def hex_string(h: str) -> str:
    """render hex string e.g. "0a40b1" as "0A 40 B1" """
    return " ".join(h[i : i + 2] for i in range(0, len(h), 2)).upper()


def escape_string(s: str) -> str:
    """escape special characters"""
    s = repr(s)
    if not s.startswith(('"', "'")):
        # u'hello\r\nworld' -> hello\\r\\nworld
        s = s[2:-1]
    else:
        # 'hello\r\nworld' -> hello\\r\\nworld
        s = s[1:-1]
    s = s.replace("\\'", "'")  # repr() may escape "'" in some edge cases, remove
    s = s.replace('"', '\\"')  # repr() does not escape '"', add
    return s


class Result:
    """
    represents the results of an evaluation of statements against features.

    instances of this class should behave like a bool,
    e.g. `assert Result(True, ...) == True`

    instances track additional metadata about evaluation results.
    they contain references to the statement node (e.g. an And statement),
     as well as the children Result instances.

    we need this so that we can render the tree of expressions and their results.
    """

    def __init__(
        self,
        success: bool,
        statement: Union["capa.engine.Statement", "Feature"],
        children: List["Result"],
        locations: Optional[Set[Address]] = None,
    ):
        super().__init__()
        self.success = success
        self.statement = statement
        self.children = children
        self.locations = locations if locations is not None else set()

    def __eq__(self, other):
        if isinstance(other, bool):
            return self.success == other
        return False

    def __bool__(self):
        return self.success

    def __nonzero__(self):
        return self.success


class Feature(abc.ABC):
    def __init__(
        self,
        value: Union[str, int, float, bytes],
        description: Optional[str] = None,
    ):
        """
        Args:
          value (any): the value of the feature, such as the number or string.
          description (str): a human-readable description that explains the feature value.
        """
        super().__init__()

        self.name = self.__class__.__name__.lower()
        self.value = value
        self.description = description

    def __hash__(self):
        return hash((self.name, self.value))

    def __eq__(self, other):
        return self.name == other.name and self.value == other.value

    def __lt__(self, other):
        # TODO: this is a huge hack!
        import capa.features.freeze.features

        return (
            capa.features.freeze.features.feature_from_capa(self).json()
            < capa.features.freeze.features.feature_from_capa(other).json()
        )

    def get_name_str(self) -> str:
        """
        render the name of this feature, for use by `__str__` and friends.
        subclasses should override to customize the rendering.
        """
        return self.name

    def get_value_str(self) -> str:
        """
        render the value of this feature, for use by `__str__` and friends.
        subclasses should override to customize the rendering.
        """
        return str(self.value)

    def __str__(self):
        if self.value is not None:
            if self.description:
                return f"{self.get_name_str()}({self.get_value_str()} = {self.description})"
            else:
                return f"{self.get_name_str()}({self.get_value_str()})"
        else:
            return f"{self.get_name_str()}"

    def __repr__(self):
        return str(self)

    def evaluate(self, ctx: Dict["Feature", Set[Address]], **kwargs) -> Result:
        capa.perf.counters["evaluate.feature"] += 1
        capa.perf.counters["evaluate.feature." + self.name] += 1
        return Result(self in ctx, self, [], locations=ctx.get(self, set()))


class MatchedRule(Feature):
    def __init__(self, value: str, description=None):
        super().__init__(value, description=description)
        self.name = "match"


class Characteristic(Feature):
    def __init__(self, value: str, description=None):
        super().__init__(value, description=description)


class String(Feature):
    def __init__(self, value: str, description=None):
        super().__init__(value, description=description)

    def get_value_str(self) -> str:
        assert isinstance(self.value, str)
        return escape_string(self.value)


class Class(Feature):
    def __init__(self, value: str, description=None):
        super().__init__(value, description=description)


class Namespace(Feature):
    def __init__(self, value: str, description=None):
        super().__init__(value, description=description)


class Substring(String):
    def __init__(self, value: str, description=None):
        super().__init__(value, description=description)
        self.value = value

    def evaluate(self, ctx, short_circuit=True):
        capa.perf.counters["evaluate.feature"] += 1
        capa.perf.counters["evaluate.feature.substring"] += 1

        # mapping from string value to list of locations.
        # will unique the locations later on.
        matches: typing.DefaultDict[str, Set[Address]] = collections.defaultdict(set)

        assert isinstance(self.value, str)
        for feature, locations in ctx.items():
            if not isinstance(feature, (String,)):
                continue

            if not isinstance(feature.value, str):
                # this is a programming error: String should only contain str
                raise ValueError("unexpected feature value type")

            if self.value in feature.value:
                matches[feature.value].update(locations)
                if short_circuit:
                    # we found one matching string, thats sufficient to match.
                    # don't collect other matching strings in this mode.
                    break

        if matches:
            # collect all locations
            locations = set()
            for locs in matches.values():
                locations.update(locs)

            # unlike other features, we cannot return put a reference to `self` directly in a `Result`.
            # this is because `self` may match on many strings, so we can't stuff the matched value into it.
            # instead, return a new instance that has a reference to both the substring and the matched values.
            return Result(True, _MatchedSubstring(self, dict(matches)), [], locations=locations)
        else:
            return Result(False, _MatchedSubstring(self, {}), [])

    def get_value_str(self) -> str:
        assert isinstance(self.value, str)
        return escape_string(self.value)

    def __str__(self):
        assert isinstance(self.value, str)
        return f"substring({escape_string(self.value)})"


class _MatchedSubstring(Substring):
    """
    this represents specific match instances of a substring feature.
    treat it the same as a `Substring` except it has the `matches` field that contains the complete strings that matched.

    note: this type should only ever be constructed by `Substring.evaluate()`. it is not part of the public API.
    """

    def __init__(self, substring: Substring, matches: Dict[str, Set[Address]]):
        """
        args:
          substring: the substring feature that matches.
          match: mapping from matching string to its locations.
        """
        super().__init__(str(substring.value), description=substring.description)
        # we want this to collide with the name of `Substring` above,
        # so that it works nicely with the renderers.
        self.name = "substring"
        # this may be None if the substring doesn't match
        self.matches = matches

    def __str__(self):
        matches = ", ".join(map(lambda s: '"' + s + '"', (self.matches or {}).keys()))
        assert isinstance(self.value, str)
        return f'substring("{self.value}", matches = {matches})'


class Registry(String):
<<<<<<< HEAD
    # todo: add a way to tell whether this registry key was created, accessed, or deleted.
    def __init__(self, value: str, description=None):
        super().__init__(value, description)

    def __eq__(self, other):
        if isinstance(other, Registry):
            return super().__eq__(other)
        return False


class Filename(String):
    # todo: add a way to tell whether this file was created, accessed, or deleted.
    def __init__(self, value: str, description=None):
        super().__init__(value, description)

    def __eq__(self, other):
        if isinstance(other, Filename):
            return super().__eq__(other)
        return False


class Mutex(String):
    # todo: add a way to tell whether this mutex was created or used
    def __init__(self, value: str, description=None):
        super().__init__(value, description)

    def __eq__(self, other):
        if isinstance(other, Mutex):
            return super().__eq__(other)
        return False

=======
    pass


class Filename(String):
    pass


class Mutex(String):
    pass
>>>>>>> d9d9d98e

class Regex(String):
    def __init__(self, value: str, description=None):
        super().__init__(value, description=description)
        self.value = value

        pat = self.value[len("/") : -len("/")]
        flags = re.DOTALL
        if value.endswith("/i"):
            pat = self.value[len("/") : -len("/i")]
            flags |= re.IGNORECASE
        try:
            self.re = re.compile(pat, flags)
        except re.error as exc:
            if value.endswith("/i"):
                value = value[: -len("i")]
            raise ValueError(
                f"invalid regular expression: {value} it should use Python syntax, try it at https://pythex.org"
            ) from exc

    def evaluate(self, ctx, short_circuit=True):
        capa.perf.counters["evaluate.feature"] += 1
        capa.perf.counters["evaluate.feature.regex"] += 1

        # mapping from string value to list of locations.
        # will unique the locations later on.
        matches: typing.DefaultDict[str, Set[Address]] = collections.defaultdict(set)

        for feature, locations in ctx.items():
            if not isinstance(feature, (String,)):
                continue

            if not isinstance(feature.value, str):
                # this is a programming error: String should only contain str
                raise ValueError("unexpected feature value type")

            # `re.search` finds a match anywhere in the given string
            # which implies leading and/or trailing whitespace.
            # using this mode cleans is more convenient for rule authors,
            # so that they don't have to prefix/suffix their terms like: /.*foo.*/.
            if self.re.search(feature.value):
                matches[feature.value].update(locations)
                if short_circuit:
                    # we found one matching string, thats sufficient to match.
                    # don't collect other matching strings in this mode.
                    break

        if matches:
            # collect all locations
            locations = set()
            for locs in matches.values():
                locations.update(locs)

            # unlike other features, we cannot return put a reference to `self` directly in a `Result`.
            # this is because `self` may match on many strings, so we can't stuff the matched value into it.
            # instead, return a new instance that has a reference to both the regex and the matched values.
            # see #262.
            return Result(True, _MatchedRegex(self, dict(matches)), [], locations=locations)
        else:
            return Result(False, _MatchedRegex(self, {}), [])

    def __str__(self):
        assert isinstance(self.value, str)
        return f"regex(string =~ {self.value})"


class _MatchedRegex(Regex):
    """
    this represents specific match instances of a regular expression feature.
    treat it the same as a `Regex` except it has the `matches` field that contains the complete strings that matched.

    note: this type should only ever be constructed by `Regex.evaluate()`. it is not part of the public API.
    """

    def __init__(self, regex: Regex, matches: Dict[str, Set[Address]]):
        """
        args:
          regex: the regex feature that matches.
          matches: mapping from matching string to its locations.
        """
        super().__init__(str(regex.value), description=regex.description)
        # we want this to collide with the name of `Regex` above,
        # so that it works nicely with the renderers.
        self.name = "regex"
        # this may be None if the regex doesn't match
        self.matches = matches

    def __str__(self):
        matches = ", ".join(map(lambda s: '"' + s + '"', (self.matches or {}).keys()))
        assert isinstance(self.value, str)
        return f"regex(string =~ {self.value}, matches = {matches})"


class StringFactory:
    def __new__(cls, value: str, description=None):
        if value.startswith("/") and (value.endswith("/") or value.endswith("/i")):
            return Regex(value, description=description)
        return String(value, description=description)


class Bytes(Feature):
    def __init__(self, value: bytes, description=None):
        super().__init__(value, description=description)
        self.value = value

    def evaluate(self, ctx, **kwargs):
        capa.perf.counters["evaluate.feature"] += 1
        capa.perf.counters["evaluate.feature.bytes"] += 1

        assert isinstance(self.value, bytes)
        for feature, locations in ctx.items():
            if not isinstance(feature, (Bytes,)):
                continue

            assert isinstance(feature.value, bytes)
            if feature.value.startswith(self.value):
                return Result(True, self, [], locations=locations)

        return Result(False, self, [])

    def get_value_str(self):
        assert isinstance(self.value, bytes)
        return hex_string(bytes_to_str(self.value))


# other candidates here: https://docs.microsoft.com/en-us/windows/win32/debug/pe-format#machine-types
ARCH_I386 = "i386"
ARCH_AMD64 = "amd64"
# dotnet
ARCH_ANY = "any"
VALID_ARCH = (ARCH_I386, ARCH_AMD64, ARCH_ANY)


class Arch(Feature):
    def __init__(self, value: str, description=None):
        super().__init__(value, description=description)
        self.name = "arch"


OS_WINDOWS = "windows"
OS_LINUX = "linux"
OS_MACOS = "macos"
# dotnet
OS_ANY = "any"
VALID_OS = {os.value for os in capa.features.extractors.elf.OS}
VALID_OS.update({OS_WINDOWS, OS_LINUX, OS_MACOS, OS_ANY})
# internal only, not to be used in rules
OS_AUTO = "auto"


class OS(Feature):
    def __init__(self, value: str, description=None):
        super().__init__(value, description=description)
        self.name = "os"

    def evaluate(self, ctx, **kwargs):
        capa.perf.counters["evaluate.feature"] += 1
        capa.perf.counters["evaluate.feature." + self.name] += 1

        for feature, locations in ctx.items():
            if not isinstance(feature, (OS,)):
                continue

            assert isinstance(feature.value, str)
            if OS_ANY in (self.value, feature.value) or self.value == feature.value:
                return Result(True, self, [], locations=locations)

        return Result(False, self, [])


FORMAT_PE = "pe"
FORMAT_ELF = "elf"
FORMAT_DOTNET = "dotnet"
VALID_FORMAT = (FORMAT_PE, FORMAT_ELF, FORMAT_DOTNET)
# internal only, not to be used in rules
FORMAT_AUTO = "auto"
FORMAT_SC32 = "sc32"
FORMAT_SC64 = "sc64"
FORMAT_FREEZE = "freeze"
FORMAT_RESULT = "result"
FORMAT_UNKNOWN = "unknown"


class Format(Feature):
    def __init__(self, value: str, description=None):
        super().__init__(value, description=description)
        self.name = "format"


def is_global_feature(feature):
    """
    is this a feature that is extracted at every scope?
    today, these are OS and arch features.
    """
    return isinstance(feature, (OS, Arch))<|MERGE_RESOLUTION|>--- conflicted
+++ resolved
@@ -273,39 +273,6 @@
 
 
 class Registry(String):
-<<<<<<< HEAD
-    # todo: add a way to tell whether this registry key was created, accessed, or deleted.
-    def __init__(self, value: str, description=None):
-        super().__init__(value, description)
-
-    def __eq__(self, other):
-        if isinstance(other, Registry):
-            return super().__eq__(other)
-        return False
-
-
-class Filename(String):
-    # todo: add a way to tell whether this file was created, accessed, or deleted.
-    def __init__(self, value: str, description=None):
-        super().__init__(value, description)
-
-    def __eq__(self, other):
-        if isinstance(other, Filename):
-            return super().__eq__(other)
-        return False
-
-
-class Mutex(String):
-    # todo: add a way to tell whether this mutex was created or used
-    def __init__(self, value: str, description=None):
-        super().__init__(value, description)
-
-    def __eq__(self, other):
-        if isinstance(other, Mutex):
-            return super().__eq__(other)
-        return False
-
-=======
     pass
 
 
@@ -315,7 +282,6 @@
 
 class Mutex(String):
     pass
->>>>>>> d9d9d98e
 
 class Regex(String):
     def __init__(self, value: str, description=None):
