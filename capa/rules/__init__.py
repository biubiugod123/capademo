--- conflicted
+++ resolved
@@ -28,10 +28,7 @@
     from backports.functools_lru_cache import lru_cache  # type: ignore
 
 from typing import Any, Set, Dict, List, Tuple, Union, Iterator, Optional
-<<<<<<< HEAD
 from dataclasses import asdict, dataclass
-=======
->>>>>>> 772f806e
 
 import yaml
 import pydantic
@@ -306,7 +303,6 @@
         return str(self)
 
 
-<<<<<<< HEAD
 def ensure_feature_valid_for_scopes(scopes: Scopes, feature: Union[Feature, Statement]):
     # construct a dict of all supported features
     supported_features: Set = set()
@@ -315,7 +311,23 @@
     if scopes.dynamic:
         supported_features.update(SUPPORTED_FEATURES[scopes.dynamic])
 
-=======
+    # if the given feature is a characteristic,
+    # check that is a valid characteristic for the given scope.
+    if (
+        isinstance(feature, capa.features.common.Characteristic)
+        and isinstance(feature.value, str)
+        and capa.features.common.Characteristic(feature.value) not in supported_features
+    ):
+        raise InvalidRule(f"feature {feature} not supported for scopes {scopes}")
+
+    if not isinstance(feature, capa.features.common.Characteristic):
+        # features of this scope that are not Characteristics will be Type instances.
+        # check that the given feature is one of these types.
+        types_for_scope = filter(lambda t: isinstance(t, type), supported_features)
+        if not isinstance(feature, tuple(types_for_scope)):
+            raise InvalidRule(f"feature {feature} not supported for scopes {scopes}")
+
+
 class ComType(Enum):
     CLASS = "class"
     INTERFACE = "interface"
@@ -376,25 +388,6 @@
         com_features.append(capa.features.common.StringFactory(guid_string, f"{prefix+com_name} as GUID string"))
         com_features.append(capa.features.common.Bytes(guid_bytes, f"{prefix+com_name} as bytes"))
     return ceng.Or(com_features)
-
-
-def ensure_feature_valid_for_scope(scope: str, feature: Union[Feature, Statement]):
->>>>>>> 772f806e
-    # if the given feature is a characteristic,
-    # check that is a valid characteristic for the given scope.
-    if (
-        isinstance(feature, capa.features.common.Characteristic)
-        and isinstance(feature.value, str)
-        and capa.features.common.Characteristic(feature.value) not in supported_features
-    ):
-        raise InvalidRule(f"feature {feature} not supported for scopes {scopes}")
-
-    if not isinstance(feature, capa.features.common.Characteristic):
-        # features of this scope that are not Characteristics will be Type instances.
-        # check that the given feature is one of these types.
-        types_for_scope = filter(lambda t: isinstance(t, type), supported_features)
-        if not isinstance(feature, tuple(types_for_scope)):
-            raise InvalidRule(f"feature {feature} not supported for scopes {scopes}")
 
 
 def parse_int(s: str) -> int:
