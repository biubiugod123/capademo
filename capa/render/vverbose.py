--- conflicted
+++ resolved
@@ -1,241 +1,185 @@
-import tabulate
-
-import capa.rules
-import capa.render.utils as rutils
-
-
-def render_locations(ostream, match):
-    # its possible to have an empty locations array here,
-    # such as when we're in MODE_FAILURE and showing the logic
-    # under a `not` statement (which will have no matched locations).
-    locations = list(sorted(match.get("locations", [])))
-    if len(locations) == 1:
-        ostream.write(" @ ")
-        ostream.write(rutils.hex(locations[0]))
-    elif len(locations) > 1:
-        ostream.write(" @ ")
-        if len(locations) > 4:
-            # don't display too many locations, because it becomes very noisy.
-            # probably only the first handful of locations will be useful for inspection.
-            ostream.write(", ".join(map(rutils.hex, locations[0:4])))
-            ostream.write(", and %d more..." % (len(locations) - 4))
-        else:
-            ostream.write(", ".join(map(rutils.hex, locations)))
-
-
-def render_statement(ostream, match, statement, indent=0):
-    ostream.write("  " * indent)
-    if statement["type"] in ("and", "or", "optional"):
-        ostream.write(statement["type"])
-        ostream.writeln(":")
-    elif statement["type"] == "not":
-        # this statement is handled specially in `render_match` using the MODE_SUCCESS/MODE_FAILURE flags.
-        ostream.writeln("not:")
-    elif statement["type"] == "some":
-        ostream.write(statement["count"] + " or more")
-        ostream.writeln(":")
-    elif statement["type"] == "range":
-        # `range` is a weird node, its almost a hybrid of statement+feature.
-        # it is a specific feature repeated multiple times.
-        # there's no additional logic in the feature part, just the existence of a feature.
-        # so, we have to inline some of the feature rendering here.
-
-<<<<<<< HEAD
-        child = statement["child"]
-        if child["type"] in (
-            "string",
-            "api",
-            "mnemonic",
-            "basic block",
-            "export",
-            "import",
-            "section",
-            "match",
-            "characteristic",
-        ):
-            value = rutils.bold2(child[child["type"]])
-        elif child["type"] in ("number", "offset"):
-            value = rutils.bold2(rutils.hex(child[child["type"]]))
-        elif child["type"] == "bytes":
-            value = rutils.bold2(rutils.hex_string(child[child["type"]]))
-        else:
-            raise RuntimeError("unexpected feature type: " + str(child))
-
-        if child["description"]:
-            ostream.write("count(%s(%s = %s)): " % (child["type"], value, child["description"]))
-=======
-        child = statement['child']
-        value = rutils.bold2(child[child['type']])
-
-        if child.get('description'):
-            ostream.write('count(%s(%s = %s)): ' % (child['type'], value, child['description']))
->>>>>>> 6f44d59e
-        else:
-            ostream.write("count(%s(%s)): " % (child["type"], value))
-
-        if statement["max"] == statement["min"]:
-            ostream.write("%d" % (statement["min"]))
-        elif statement["min"] == 0:
-            ostream.write("%d or fewer" % (statement["max"]))
-        elif statement["max"] == (1 << 64 - 1):
-            ostream.write("%d or more" % (statement["min"]))
-        else:
-            ostream.write("between %d and %d" % (statement["min"], statement["max"]))
-
-        render_locations(ostream, match)
-        ostream.write("\n")
-    elif statement["type"] == "subscope":
-        ostream.write(statement["subscope"])
-        ostream.writeln(":")
-    elif statement["type"] == "regex":
-        # regex is a `Statement` not a `Feature`
-        # this is because it doesn't get extracted, but applies to all strings in scope.
-        # so we have to handle it here
-        ostream.writeln("string: %s" % (statement["match"]))
-    else:
-        raise RuntimeError("unexpected match statement type: " + str(statement))
-
-
-def render_feature(ostream, match, feature, indent=0):
-<<<<<<< HEAD
-    ostream.write("  " * indent)
-
-    if feature["type"] in (
-        "string",
-        "api",
-        "mnemonic",
-        "basic block",
-        "export",
-        "import",
-        "section",
-        "match",
-        "characteristic",
-    ):
-        ostream.write(feature["type"])
-        ostream.write(": ")
-        ostream.write(rutils.bold2(feature[feature["type"]]))
-    elif feature["type"] in ("number", "offset"):
-        ostream.write(feature["type"])
-        ostream.write(": ")
-        ostream.write(rutils.bold2(rutils.hex(feature[feature["type"]])))
-    elif feature["type"] == "bytes":
-        ostream.write("bytes: ")
-        # bytes is the uppercase, hex-encoded string.
-        # it should always be an even number of characters (its hex).
-        ostream.write(rutils.bold2(rutils.hex_string(feature[feature["type"]])))
-    # note that regex is found in `render_statement`
-    else:
-        raise RuntimeError("unexpected feature type: " + str(feature))
-=======
-    ostream.write('  ' * indent)
-
-    ostream.write(feature['type'])
-    ostream.write(': ')
-    ostream.write(rutils.bold2(feature[feature['type']]))
->>>>>>> 6f44d59e
-
-    if "description" in feature:
-        ostream.write(" = ")
-        ostream.write(feature["description"])
-
-    render_locations(ostream, match)
-    ostream.write("\n")
-
-
-def render_node(ostream, match, node, indent=0):
-    if node["type"] == "statement":
-        render_statement(ostream, match, node["statement"], indent=indent)
-    elif node["type"] == "feature":
-        render_feature(ostream, match, node["feature"], indent=indent)
-    else:
-        raise RuntimeError("unexpected node type: " + str(node))
-
-
-# display nodes that successfully evaluated against the sample.
-MODE_SUCCESS = "success"
-
-# display nodes that did not evaluate to True against the sample.
-# this is useful when rendering the logic tree under a `not` node.
-MODE_FAILURE = "failure"
-
-
-def render_match(ostream, match, indent=0, mode=MODE_SUCCESS):
-    child_mode = mode
-    if mode == MODE_SUCCESS:
-        # display only nodes that evaluated successfully.
-        if not match["success"]:
-            return
-        # optional statement with no successful children is empty
-        if match["node"].get("statement", {}).get("type") == "optional" and not any(
-            map(lambda m: m["success"], match["children"])
-        ):
-            return
-        # not statement, so invert the child mode to show failed evaluations
-        if match["node"].get("statement", {}).get("type") == "not":
-            child_mode = MODE_FAILURE
-    elif mode == MODE_FAILURE:
-        # display only nodes that did not evaluate to True
-        if match["success"]:
-            return
-        # optional statement with successful children is not relevant
-        if match["node"].get("statement", {}).get("type") == "optional" and any(
-            map(lambda m: m["success"], match["children"])
-        ):
-            return
-        # not statement, so invert the child mode to show successful evaluations
-        if match["node"].get("statement", {}).get("type") == "not":
-            child_mode = MODE_SUCCESS
-    else:
-        raise RuntimeError("unexpected mode: " + mode)
-
-    render_node(ostream, match, match["node"], indent=indent)
-
-    for child in match["children"]:
-        render_match(ostream, child, indent=indent + 1, mode=child_mode)
-
-
-def render_vverbose(doc):
-    ostream = rutils.StringIO()
-
-    for rule in rutils.capability_rules(doc):
-        count = len(rule["matches"])
-        if count == 1:
-            capability = rutils.bold(rule["meta"]["name"])
-        else:
-            capability = "%s (%d matches)" % (rutils.bold(rule["meta"]["name"]), count)
-
-        ostream.writeln(capability)
-
-        rows = []
-        for key in capa.rules.META_KEYS:
-            if key == "name" or key not in rule["meta"]:
-                continue
-
-            v = rule["meta"][key]
-            if isinstance(v, list) and len(v) == 1:
-                v = v[0]
-            elif isinstance(v, list) and len(v) > 1:
-                v = ", ".join(v)
-            rows.append((key, v))
-
-        ostream.writeln(tabulate.tabulate(rows, tablefmt="plain"))
-
-        if rule["meta"]["scope"] == capa.rules.FILE_SCOPE:
-            matches = list(doc[rule["meta"]["name"]]["matches"].values())
-            if len(matches) != 1:
-                # i think there should only ever be one match per file-scope rule,
-                # because we do the file-scope evaluation a single time.
-                # but i'm not 100% sure if this is/will always be true.
-                # so, lets be explicit about our assumptions and raise an exception if they fail.
-                raise RuntimeError("unexpected file scope match count: " + len(matches))
-            render_match(ostream, matches[0], indent=0)
-        else:
-            for location, match in sorted(doc[rule["meta"]["name"]]["matches"].items()):
-                ostream.write(rule["meta"]["scope"])
-                ostream.write(" @ ")
-                ostream.writeln(rutils.hex(location))
-                render_match(ostream, match, indent=1)
-
-        ostream.write("\n")
-
-    return ostream.getvalue()
+import tabulate
+
+import capa.rules
+import capa.render.utils as rutils
+
+
+def render_locations(ostream, match):
+    # its possible to have an empty locations array here,
+    # such as when we're in MODE_FAILURE and showing the logic
+    # under a `not` statement (which will have no matched locations).
+    locations = list(sorted(match.get("locations", [])))
+    if len(locations) == 1:
+        ostream.write(" @ ")
+        ostream.write(rutils.hex(locations[0]))
+    elif len(locations) > 1:
+        ostream.write(" @ ")
+        if len(locations) > 4:
+            # don't display too many locations, because it becomes very noisy.
+            # probably only the first handful of locations will be useful for inspection.
+            ostream.write(", ".join(map(rutils.hex, locations[0:4])))
+            ostream.write(", and %d more..." % (len(locations) - 4))
+        else:
+            ostream.write(", ".join(map(rutils.hex, locations)))
+
+
+def render_statement(ostream, match, statement, indent=0):
+    ostream.write("  " * indent)
+    if statement["type"] in ("and", "or", "optional"):
+        ostream.write(statement["type"])
+        ostream.writeln(":")
+    elif statement["type"] == "not":
+        # this statement is handled specially in `render_match` using the MODE_SUCCESS/MODE_FAILURE flags.
+        ostream.writeln("not:")
+    elif statement["type"] == "some":
+        ostream.write(statement["count"] + " or more")
+        ostream.writeln(":")
+    elif statement["type"] == "range":
+        # `range` is a weird node, its almost a hybrid of statement+feature.
+        # it is a specific feature repeated multiple times.
+        # there's no additional logic in the feature part, just the existence of a feature.
+        # so, we have to inline some of the feature rendering here.
+
+        child = statement['child']
+        value = rutils.bold2(child[child['type']])
+
+        if child.get('description'):
+            ostream.write('count(%s(%s = %s)): ' % (child['type'], value, child['description']))
+        else:
+            ostream.write("count(%s(%s)): " % (child["type"], value))
+
+        if statement["max"] == statement["min"]:
+            ostream.write("%d" % (statement["min"]))
+        elif statement["min"] == 0:
+            ostream.write("%d or fewer" % (statement["max"]))
+        elif statement["max"] == (1 << 64 - 1):
+            ostream.write("%d or more" % (statement["min"]))
+        else:
+            ostream.write("between %d and %d" % (statement["min"], statement["max"]))
+
+        render_locations(ostream, match)
+        ostream.write("\n")
+    elif statement["type"] == "subscope":
+        ostream.write(statement["subscope"])
+        ostream.writeln(":")
+    elif statement["type"] == "regex":
+        # regex is a `Statement` not a `Feature`
+        # this is because it doesn't get extracted, but applies to all strings in scope.
+        # so we have to handle it here
+        ostream.writeln("string: %s" % (statement["match"]))
+    else:
+        raise RuntimeError("unexpected match statement type: " + str(statement))
+
+
+def render_feature(ostream, match, feature, indent=0):
+    ostream.write('  ' * indent)
+
+    ostream.write(feature['type'])
+    ostream.write(': ')
+    ostream.write(rutils.bold2(feature[feature['type']]))
+
+    if "description" in feature:
+        ostream.write(" = ")
+        ostream.write(feature["description"])
+
+    render_locations(ostream, match)
+    ostream.write("\n")
+
+
+def render_node(ostream, match, node, indent=0):
+    if node["type"] == "statement":
+        render_statement(ostream, match, node["statement"], indent=indent)
+    elif node["type"] == "feature":
+        render_feature(ostream, match, node["feature"], indent=indent)
+    else:
+        raise RuntimeError("unexpected node type: " + str(node))
+
+
+# display nodes that successfully evaluated against the sample.
+MODE_SUCCESS = "success"
+
+# display nodes that did not evaluate to True against the sample.
+# this is useful when rendering the logic tree under a `not` node.
+MODE_FAILURE = "failure"
+
+
+def render_match(ostream, match, indent=0, mode=MODE_SUCCESS):
+    child_mode = mode
+    if mode == MODE_SUCCESS:
+        # display only nodes that evaluated successfully.
+        if not match["success"]:
+            return
+        # optional statement with no successful children is empty
+        if match["node"].get("statement", {}).get("type") == "optional" and not any(
+            map(lambda m: m["success"], match["children"])
+        ):
+            return
+        # not statement, so invert the child mode to show failed evaluations
+        if match["node"].get("statement", {}).get("type") == "not":
+            child_mode = MODE_FAILURE
+    elif mode == MODE_FAILURE:
+        # display only nodes that did not evaluate to True
+        if match["success"]:
+            return
+        # optional statement with successful children is not relevant
+        if match["node"].get("statement", {}).get("type") == "optional" and any(
+            map(lambda m: m["success"], match["children"])
+        ):
+            return
+        # not statement, so invert the child mode to show successful evaluations
+        if match["node"].get("statement", {}).get("type") == "not":
+            child_mode = MODE_SUCCESS
+    else:
+        raise RuntimeError("unexpected mode: " + mode)
+
+    render_node(ostream, match, match["node"], indent=indent)
+
+    for child in match["children"]:
+        render_match(ostream, child, indent=indent + 1, mode=child_mode)
+
+
+def render_vverbose(doc):
+    ostream = rutils.StringIO()
+
+    for rule in rutils.capability_rules(doc):
+        count = len(rule["matches"])
+        if count == 1:
+            capability = rutils.bold(rule["meta"]["name"])
+        else:
+            capability = "%s (%d matches)" % (rutils.bold(rule["meta"]["name"]), count)
+
+        ostream.writeln(capability)
+
+        rows = []
+        for key in capa.rules.META_KEYS:
+            if key == "name" or key not in rule["meta"]:
+                continue
+
+            v = rule["meta"][key]
+            if isinstance(v, list) and len(v) == 1:
+                v = v[0]
+            elif isinstance(v, list) and len(v) > 1:
+                v = ", ".join(v)
+            rows.append((key, v))
+
+        ostream.writeln(tabulate.tabulate(rows, tablefmt="plain"))
+
+        if rule["meta"]["scope"] == capa.rules.FILE_SCOPE:
+            matches = list(doc[rule["meta"]["name"]]["matches"].values())
+            if len(matches) != 1:
+                # i think there should only ever be one match per file-scope rule,
+                # because we do the file-scope evaluation a single time.
+                # but i'm not 100% sure if this is/will always be true.
+                # so, lets be explicit about our assumptions and raise an exception if they fail.
+                raise RuntimeError("unexpected file scope match count: " + len(matches))
+            render_match(ostream, matches[0], indent=0)
+        else:
+            for location, match in sorted(doc[rule["meta"]["name"]]["matches"].items()):
+                ostream.write(rule["meta"]["scope"])
+                ostream.write(" @ ")
+                ostream.writeln(rutils.hex(location))
+                render_match(ostream, match, indent=1)
+
+        ostream.write("\n")
+
+    return ostream.getvalue()