--- conflicted
+++ resolved
@@ -3,32 +3,18 @@
 ## master (unreleased)
 
 ### New Features
-<<<<<<< HEAD
 - ELF: implement file import and export name extractor #1607 @Aayush-Goel-04
-- Add a dynamic feature extractor for the CAPE sandbox @yelhamer [#1535](https://github.com/mandiant/capa/issues/1535)
-- Add unit tests for the new CAPE extractor #1563 @yelhamer
-- Add a CAPE file format and CAPE-based dynamic feature extraction to scripts/show-features.py #1566 @yelhamer
-- Add a new process scope for the dynamic analysis flavor #1517 @yelhamer
-- Add a new thread scope for the dynamic analysis flavor #1517 @yelhamer
-- Add support for flavor-based rule scopes @yelhamer
-- Add ProcessesAddress and ThreadAddress #1612 @yelhamer
-- Add dynamic capability extraction @yelhamer
-- Add support for mixed-scopes rules @yelhamer
-- Add a call scope @yelhamer
-
-### Breaking Changes
-
-### New Rules (4)
-=======
-- ELF: implement file import and export name extractor #1607 #1608 @Aayush-Goel-04
 - bump pydantic from 1.10.9 to 2.1.1 #1582 @Aayush-Goel-04
 - develop script to highlight the features that are not used during matching #331 @Aayush-Goel-04
+- implement dynamic analysis via CAPE sandbox #48 #1535 @yelhamer
+- add call scope #771 @yelhamer
+- add process scope for the dynamic analysis flavor #1517 @yelhamer
+- Add thread scope for the dynamic analysis flavor #1517 @yelhamer
 
 ### Breaking Changes
 
-### New Rules (5)
-
->>>>>>> e5efc158
+### New Rules (4)
+
 - executable/pe/export/forwarded-export ronnie.salomonsen@mandiant.com
 - host-interaction/bootloader/get-uefi-variable jakub.jozwiak@mandiant.com
 - host-interaction/bootloader/set-uefi-variable jakub.jozwiak@mandiant.com
