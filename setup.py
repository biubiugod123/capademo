--- conflicted
+++ resolved
@@ -27,10 +27,7 @@
     "pefile==2021.9.3",
     "pyelftools==0.28",
     "dnfile==0.10.0",
-<<<<<<< HEAD
-=======
     "dncil==1.0.0",
->>>>>>> 580a2d7e
 ]
 
 # this sets __version__
