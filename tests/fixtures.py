--- conflicted
+++ resolved
@@ -336,17 +336,13 @@
     elif name.startswith("294b8d"):
         return CD / "data" / "294b8db1f2702b60fb2e42fdc50c2cee6a5046112da9a5703a548a4fa50477bc.elf_"
     elif name.startswith("2bf18d"):
-<<<<<<< HEAD
-        return CD / "data" / "2bf18d0403677378adad9001b1243211.elf_"
-    elif name.startswith("ea2876"):
-        return CD / "data" / "ea2876e9175410b6f6719f80ee44b9553960758c7d0f7bed73c0fe9a78d8e669.dll_"
-=======
         return os.path.join(CD, "data", "2bf18d0403677378adad9001b1243211.elf_")
     elif name.startswith("0000a657"):
         return os.path.join(
             CD, "data", "dynamic", "cape", "0000a65749f5902c4d82ffa701198038f0b4870b00a27cfca109f8f933476d82.json.gz"
         )
->>>>>>> ce15a2b0
+    elif name.startswith("ea2876"):
+        return CD / "data" / "ea2876e9175410b6f6719f80ee44b9553960758c7d0f7bed73c0fe9a78d8e669.dll_"
     else:
         raise ValueError(f"unexpected sample fixture: {name}")
 
