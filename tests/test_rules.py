--- conflicted
+++ resolved
@@ -149,39 +149,6 @@
         )
 
     with pytest.raises(capa.rules.InvalidRule):
-<<<<<<< HEAD
-        capa.rules.Rule.from_yaml(
-            textwrap.dedent(
-                """
-                rule:
-                    meta:
-                        name: test rule
-                        scope: file
-                    features:
-                        - characteristic(nzxor): true
-                """
-            )
-        )
-
-    with pytest.raises(capa.rules.InvalidRule):
-        capa.rules.Rule.from_yaml(
-            textwrap.dedent(
-                """
-                rule:
-                    meta:
-                        name: test rule
-                        scope: function
-                    features:
-                        - characteristic(embedded pe): true
-                """
-            )
-        )
-
-    with pytest.raises(capa.rules.InvalidRule):
-        capa.rules.Rule.from_yaml(
-            textwrap.dedent(
-                """
-=======
         capa.rules.Rule.from_yaml(textwrap.dedent('''
             rule:
                 meta:
@@ -223,7 +190,6 @@
                     - api: CreateFileA
         ''')),
         capa.rules.Rule.from_yaml(textwrap.dedent('''
->>>>>>> acbcd0c4
                 rule:
                     meta:
                         name: test rule
@@ -268,29 +234,6 @@
 
 
 def test_subscope_rules():
-<<<<<<< HEAD
-    rules = capa.rules.RuleSet(
-        [
-            capa.rules.Rule.from_yaml(
-                textwrap.dedent(
-                    """
-                    rule:
-                        meta:
-                            name: test rule
-                            scope: file
-                        features:
-                            - and:
-                                - characteristic(embedded pe): true
-                                - function:
-                                    - and:
-                                        - characteristic(nzxor): true
-                                        - characteristic(switch): true
-                    """
-                )
-            )
-        ]
-    )
-=======
     rules = capa.rules.RuleSet([
         capa.rules.Rule.from_yaml(textwrap.dedent('''
             rule:
@@ -306,7 +249,6 @@
                                 - characteristic: switch
         '''))
     ])
->>>>>>> acbcd0c4
     # the file rule scope will have one rules:
     #  - `test rule`
     assert len(rules.file_rules) == 1
@@ -374,33 +316,19 @@
                     meta:
                         name: test rule
                     features:
-<<<<<<< HEAD
-                        - characteristic(number(1)): True
-                """
-            )
-        )
-=======
                         - characteristic: number(1)
             '''))
->>>>>>> acbcd0c4
-
-    with pytest.raises(capa.rules.InvalidRule):
-        r = capa.rules.Rule.from_yaml(
-            textwrap.dedent(
-                """
-                rule:
-                    meta:
-                        name: test rule
-                    features:
-<<<<<<< HEAD
-                        - characteristic(count(number(100))): True
-                """
-            )
-        )
-=======
+
+    with pytest.raises(capa.rules.InvalidRule):
+        r = capa.rules.Rule.from_yaml(
+            textwrap.dedent(
+                """
+                rule:
+                    meta:
+                        name: test rule
+                    features:
                         - characteristic: count(number(100))
             '''))
->>>>>>> acbcd0c4
 
 
 def test_number_symbol():
