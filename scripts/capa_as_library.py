#!/usr/bin/env python3

import json
import collections
<<<<<<< HEAD
from typing import Any, Dict
from pathlib import Path
=======
from typing import Any, Set, Dict
>>>>>>> b84af6a2

import capa.main
import capa.rules
import capa.engine
import capa.features
import capa.render.json
import capa.render.utils as rutils
import capa.render.default
import capa.render.result_document as rd
import capa.features.freeze.features as frzf
from capa.features.common import OS_AUTO, FORMAT_AUTO


# == Render dictionary helpers
def render_meta(doc: rd.ResultDocument, result):
    result["md5"] = doc.meta.sample.md5
    result["sha1"] = doc.meta.sample.sha1
    result["sha256"] = doc.meta.sample.sha256
    result["path"] = doc.meta.sample.path


def find_subrule_matches(doc: rd.ResultDocument) -> Set[str]:
    """
    collect the rule names that have been matched as a subrule match.
    this way we can avoid displaying entries for things that are too specific.
    """
    matches = set()

    def rec(node: rd.Match):
        if not node.success:
            # there's probably a bug here for rules that do `not: match: ...`
            # but we don't have any examples of this yet
            return

        elif isinstance(node.node, rd.StatementNode):
            for child in node.children:
                rec(child)

        elif isinstance(node.node, rd.FeatureNode):
            if isinstance(node.node.feature, frzf.MatchFeature):
                matches.add(node.node.feature.match)

    for rule in rutils.capability_rules(doc):
        for _, node in rule.matches:
            rec(node)

    return matches


def render_capabilities(doc: rd.ResultDocument, result):
    """
    example::
        {'CAPABILITY': {'accept command line arguments': 'host-interaction/cli',
                'allocate thread local storage (2 matches)': 'host-interaction/process',
                'check for time delay via GetTickCount': 'anti-analysis/anti-debugging/debugger-detection',
                'check if process is running under wine': 'anti-analysis/anti-emulation/wine',
                'contain a resource (.rsrc) section': 'executable/pe/section/rsrc',
                'write file (3 matches)': 'host-interaction/file-system/write'}
        }
    """
    subrule_matches = find_subrule_matches(doc)

    result["CAPABILITY"] = {}
    for rule in rutils.capability_rules(doc):
        if rule.meta.name in subrule_matches:
            # rules that are also matched by other rules should not get rendered by default.
            # this cuts down on the amount of output while giving approx the same detail.
            # see #224
            continue

        count = len(rule.matches)
        if count == 1:
            capability = rule.meta.name
        else:
            capability = f"{rule.meta.name} ({count} matches)"

        result["CAPABILITY"].setdefault(rule.meta.namespace, [])
        result["CAPABILITY"][rule.meta.namespace].append(capability)


def render_attack(doc, result):
    """
    example::
        {'ATT&CK': {'COLLECTION': ['Input Capture::Keylogging [T1056.001]'],
            'DEFENSE EVASION': ['Obfuscated Files or Information [T1027]',
                                'Virtualization/Sandbox Evasion::System Checks '
                                '[T1497.001]'],
            'DISCOVERY': ['File and Directory Discovery [T1083]',
                          'Query Registry [T1012]',
                          'System Information Discovery [T1082]'],
            'EXECUTION': ['Shared Modules [T1129]']}
        }
    """
    result["ATTCK"] = {}
    tactics = collections.defaultdict(set)
    for rule in rutils.capability_rules(doc):
        if not rule.meta.attack:
            continue
        for attack in rule.meta.attack:
            tactics[attack.tactic].add((attack.technique, attack.subtechnique, attack.id))

    for tactic, techniques in sorted(tactics.items()):
        inner_rows = []
        for technique, subtechnique, id in sorted(techniques):
            if subtechnique is None:
                inner_rows.append(f"{technique} {id}")
            else:
                inner_rows.append(f"{technique}::{subtechnique} {id}")
        result["ATTCK"].setdefault(tactic.upper(), inner_rows)


def render_mbc(doc, result):
    """
    example::
        {'MBC': {'ANTI-BEHAVIORAL ANALYSIS': ['Debugger Detection::Timing/Delay Check '
                                      'GetTickCount [B0001.032]',
                                      'Emulator Detection [B0004]',
                                      'Virtual Machine Detection::Instruction '
                                      'Testing [B0009.029]',
                                      'Virtual Machine Detection [B0009]'],
         'COLLECTION': ['Keylogging::Polling [F0002.002]'],
         'CRYPTOGRAPHY': ['Encrypt Data::RC4 [C0027.009]',
                          'Generate Pseudo-random Sequence::RC4 PRGA '
                          '[C0021.004]']}
        }
    """
    result["MBC"] = {}
    objectives = collections.defaultdict(set)
    for rule in rutils.capability_rules(doc):
        if not rule.meta.mbc:
            continue

        for mbc in rule.meta.mbc:
            objectives[mbc.objective].add((mbc.behavior, mbc.method, mbc.id))

    for objective, behaviors in sorted(objectives.items()):
        inner_rows = []
        for behavior, method, id in sorted(behaviors):
            if method is None:
                inner_rows.append(f"{behavior} [{id}]")
            else:
                inner_rows.append(f"{behavior}::{method} [{id}]")
        result["MBC"].setdefault(objective.upper(), inner_rows)


def render_dictionary(doc: rd.ResultDocument) -> Dict[str, Any]:
    result: Dict[str, Any] = {}
    render_meta(doc, result)
    render_attack(doc, result)
    render_mbc(doc, result)
    render_capabilities(doc, result)

    return result


# ==== render dictionary helpers
def capa_details(rules_path: Path, file_path: Path, output_format="dictionary"):
    # load rules from disk
    rules = capa.main.get_rules([rules_path])

    # extract features and find capabilities
    extractor = capa.main.get_extractor(
        file_path, FORMAT_AUTO, OS_AUTO, capa.main.BACKEND_VIV, [], False, disable_progress=True
    )
    capabilities, counts = capa.main.find_capabilities(rules, extractor, disable_progress=True)

    # collect metadata (used only to make rendering more complete)
    meta = capa.main.collect_metadata([], file_path, FORMAT_AUTO, OS_AUTO, [rules_path], extractor)

    meta.analysis.feature_counts = counts["feature_counts"]
    meta.analysis.library_functions = counts["library_functions"]
    meta.analysis.layout = capa.main.compute_layout(rules, extractor, capabilities)

    capa_output: Any = False

    if output_format == "dictionary":
        # ...as python dictionary, simplified as textable but in dictionary
        doc = rd.ResultDocument.from_capa(meta, rules, capabilities)
        capa_output = render_dictionary(doc)
    elif output_format == "json":
        # render results
        # ...as json
        capa_output = json.loads(capa.render.json.render(meta, rules, capabilities))
    elif output_format == "texttable":
        # ...as human readable text table
        capa_output = capa.render.default.render(meta, rules, capabilities)

    return capa_output


if __name__ == "__main__":
    import sys
    import argparse

    RULES_PATH = capa.main.get_default_root() / "rules"

    parser = argparse.ArgumentParser(description="Extract capabilities from a file")
    parser.add_argument("file", help="file to extract capabilities from")
    parser.add_argument("--rules", help="path to rules directory", default=RULES_PATH)
    parser.add_argument(
        "--output", help="output format", choices=["dictionary", "json", "texttable"], default="dictionary"
    )
    args = parser.parse_args()
    if args.rules != RULES_PATH:
        args.rules = Path(args.rules)
    print(capa_details(args.rules, Path(args.file), args.output))
    sys.exit(0)<|MERGE_RESOLUTION|>--- conflicted
+++ resolved
@@ -2,12 +2,8 @@
 
 import json
 import collections
-<<<<<<< HEAD
 from typing import Any, Dict
 from pathlib import Path
-=======
-from typing import Any, Set, Dict
->>>>>>> b84af6a2
 
 import capa.main
 import capa.rules
