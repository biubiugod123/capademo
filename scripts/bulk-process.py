#!/usr/bin/env python
"""
bulk-process

Invoke capa recursively against a directory of samples
and emit a JSON document mapping the file paths to their results.

By default, this will use subprocesses for parallelism.
Use `-n/--parallelism` to change the subprocess count from
 the default of current CPU count.
Use `--no-mp` to use threads instead of processes,
 which is probably not useful unless you set `--parallelism=1`.

example:

    $ python scripts/bulk-process /tmp/suspicious
    {
      "/tmp/suspicious/suspicious.dll_": {
        "rules": {
          "encode data using XOR": {
            "matches": {
              "268440358": {
              [...]
      "/tmp/suspicious/1.dll_": { ... }
      "/tmp/suspicious/2.dll_": { ... }
    }


usage:

    usage: bulk-process.py [-h] [-r RULES] [-d] [-q] [-n PARALLELISM] [--no-mp]
                           input

    detect capabilities in programs.

    positional arguments:
      input                 Path to directory of files to recursively analyze

    optional arguments:
      -h, --help            show this help message and exit
      -r RULES, --rules RULES
                            Path to rule file or directory, use embedded rules by
                            default
      -d, --debug           Enable debugging output on STDERR
      -q, --quiet           Disable all output but errors
      -n PARALLELISM, --parallelism PARALLELISM
                            parallelism factor
      --no-mp               disable subprocesses

Copyright (C) 2020 Mandiant, Inc. All Rights Reserved.
Licensed under the Apache License, Version 2.0 (the "License");
 you may not use this file except in compliance with the License.
You may obtain a copy of the License at: [package root]/LICENSE.txt
Unless required by applicable law or agreed to in writing, software distributed under the License
 is distributed on an "AS IS" BASIS, WITHOUT WARRANTIES OR CONDITIONS OF ANY KIND, either express or implied.
See the License for the specific language governing permissions and limitations under the License.
"""
import os
import sys
import json
import logging
import argparse
import multiprocessing
import multiprocessing.pool
from pathlib import Path

import capa
import capa.main
import capa.rules
import capa.render.json
import capa.render.result_document as rd
from capa.features.common import OS_AUTO

logger = logging.getLogger("capa")


def get_capa_results(args):
    """
    run capa against the file at the given path, using the given rules.

    args is a tuple, containing:
      rules (capa.rules.RuleSet): the rules to match
      signatures (List[str]): list of file system paths to signature files
      format (str): the name of the sample file format
      os (str): the name of the operating system
      path (str): the file system path to the sample to process

    args is a tuple because i'm not quite sure how to unpack multiple arguments using `map`.

    returns an dict with two required keys:
      path (str): the file system path of the sample to process
      status (str): either "error" or "ok"

    when status == "error", then a human readable message is found in property "error".
    when status == "ok", then the capa results are found in the property "ok".

    the capa results are a dictionary with the following keys:
      meta (dict): the meta analysis results
      capabilities (dict): the matched capabilities and their result objects
    """
    rules, sigpaths, format, os_, path = args
    should_save_workspace = os.environ.get("CAPA_SAVE_WORKSPACE") not in ("0", "no", "NO", "n", None)
    logger.info("computing capa results for: %s", path)
    try:
        extractor = capa.main.get_extractor(
            path, format, os_, capa.main.BACKEND_VIV, sigpaths, should_save_workspace, disable_progress=True
        )
    except capa.main.UnsupportedFormatError:
        # i'm 100% sure if multiprocessing will reliably raise exceptions across process boundaries.
        # so instead, return an object with explicit success/failure status.
        #
        # if success, then status=ok, and results found in property "ok"
        # if error, then status=error, and human readable message in property "error"
        return {
            "path": path,
            "status": "error",
            "error": f"input file does not appear to be a PE file: {path}",
        }
    except capa.main.UnsupportedRuntimeError:
        return {
            "path": path,
            "status": "error",
            "error": "unsupported runtime or Python interpreter",
        }
    except Exception as e:
        return {
            "path": path,
            "status": "error",
            "error": f"unexpected error: {e}",
        }

    meta = capa.main.collect_metadata([], path, format, os_, [], extractor)
    capabilities, counts = capa.main.find_capabilities(rules, extractor, disable_progress=True)

    meta.analysis.feature_counts = counts["feature_counts"]
    meta.analysis.library_functions = counts["library_functions"]
    meta.analysis.layout = capa.main.compute_layout(rules, extractor, capabilities)

    doc = rd.ResultDocument.from_capa(meta, rules, capabilities)

    return {"path": path, "status": "ok", "ok": doc.dict(exclude_none=True)}


def main(argv=None):
    if argv is None:
        argv = sys.argv[1:]

        parser = argparse.ArgumentParser(description="detect capabilities in programs.")
        capa.main.install_common_args(parser, wanted={"rules", "signatures", "format", "os"})
        parser.add_argument("input", type=str, help="Path to directory of files to recursively analyze")
        parser.add_argument(
            "-n", "--parallelism", type=int, default=multiprocessing.cpu_count(), help="parallelism factor"
        )
        parser.add_argument("--no-mp", action="store_true", help="disable subprocesses")
        args = parser.parse_args(args=argv)
        capa.main.handle_common_args(args)

        try:
            rules = capa.main.get_rules(args.rules)
            logger.info("successfully loaded %s rules", len(rules))
        except (IOError, capa.rules.InvalidRule, capa.rules.InvalidRuleSet) as e:
            logger.error("%s", str(e))
            return -1

        try:
            sig_paths = capa.main.get_signatures(args.signatures)
        except IOError as e:
            logger.error("%s", str(e))
            return -1

        samples = []
<<<<<<< HEAD
        for file in Path(args.input).rglob("*"):
            samples.append(file)
=======
        for base, _, files in os.walk(args.input):
            for file in files:
                samples.append(os.path.join(base, file))
>>>>>>> b84af6a2

        cpu_count = multiprocessing.cpu_count()

        def pmap(f, args, parallelism=cpu_count):
            """apply the given function f to the given args using subprocesses"""
            return multiprocessing.Pool(parallelism).imap(f, args)

        def tmap(f, args, parallelism=cpu_count):
            """apply the given function f to the given args using threads"""
            return multiprocessing.pool.ThreadPool(parallelism).imap(f, args)

        def map(f, args, parallelism=None):
            """apply the given function f to the given args in the current thread"""
            for arg in args:
                yield f(arg)

        if args.no_mp:
            if args.parallelism == 1:
                logger.debug("using current thread mapper")
                mapper = map
            else:
                logger.debug("using threading mapper")
                mapper = tmap
        else:
            logger.debug("using process mapper")
            mapper = pmap

        results = {}
        for result in mapper(
            get_capa_results,
            [(rules, sig_paths, "pe", OS_AUTO, sample) for sample in samples],
            parallelism=args.parallelism,
        ):
            if result["status"] == "error":
                logger.warning(result["error"])
            elif result["status"] == "ok":
                results[result["path"].as_posix()] = rd.ResultDocument.parse_obj(result["ok"]).json(exclude_none=True)
            else:
                raise ValueError(f"unexpected status: {result['status']}")

        print(json.dumps(results))

        logger.info("done.")

        return 0


if __name__ == "__main__":
    sys.exit(main())<|MERGE_RESOLUTION|>--- conflicted
+++ resolved
@@ -169,14 +169,8 @@
             return -1
 
         samples = []
-<<<<<<< HEAD
         for file in Path(args.input).rglob("*"):
             samples.append(file)
-=======
-        for base, _, files in os.walk(args.input):
-            for file in files:
-                samples.append(os.path.join(base, file))
->>>>>>> b84af6a2
 
         cpu_count = multiprocessing.cpu_count()
 
